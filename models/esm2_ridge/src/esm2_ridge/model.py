from pathlib import Path
import pickle
import numpy as np
import pandas as pd
from sklearn.linear_model import Ridge
import torch
from transformers import AutoTokenizer, AutoModel

from abdev_core import BaseModel, PROPERTY_LIST


class ESM2RidgeModel(BaseModel):
    """Ridge regression model on ESM2 two-chain embeddings.

    This model trains separate Ridge regression models for each property
    using embeddings from the ESM2 protein language model.

    This baseline embeds heavy (VH) and light (VL) chains separately, then concatenates
    the embeddings to create a joint representation. This approach ensures
    no padding token contamination and allows the model to learn chain-specific
    features independently before combining them.
    """

    MODEL_NAME = "facebook/esm2_t6_8M_UR50D"
    ALPHA = 1.0  # Ridge regression regularization parameter

    def __init__(self) -> None:
        """Initialize model (lazy load transformers on first use)."""
        self.tokenizer = None
        self.model = None
        self.device = None

    def _initialize_model(self) -> None:
        """Lazy initialize the transformer model and tokenizer."""
        if self.model is not None:
            return

        self.device = torch.device("cuda" if torch.cuda.is_available() else "cpu")
        self.tokenizer = AutoTokenizer.from_pretrained(self.MODEL_NAME)
        self.model = AutoModel.from_pretrained(self.MODEL_NAME).to(self.device)
        self.model.eval()  # Set to evaluation mode

    def _embed_sequence(self, sequence: str) -> np.ndarray:
        """Generate mean-pooled embedding for a single sequence.

        Processes one sequence at a time to avoid padding token contamination.
        Uses attention mask to exclude padding tokens from mean pooling.

        Args:
            sequence: Protein sequence (amino acid string)

        Returns:
            1D array of shape (embedding_dim,) with mean-pooled representation
        """
        # Tokenize single sequence
        inputs = self.tokenizer(
            sequence,
            return_tensors="pt",
            padding=False,  # No padding for single sequence
            truncation=True,
            max_length=1024,
        )

        input_ids = inputs["input_ids"].to(self.device)
        attention_mask = inputs["attention_mask"].to(self.device)

        with torch.no_grad():
            outputs = self.model(
                input_ids=input_ids,
                attention_mask=attention_mask,
                output_hidden_states=True,
            )
            # Extract last hidden state: (1, seq_len, embedding_dim)
            hidden_states = outputs.hidden_states[-1]

        # Mean pool over sequence length, excluding padding tokens
        # attention_mask is (1, seq_len), expand to (1, seq_len, 1) for broadcasting
        mask_expanded = attention_mask.unsqueeze(-1).float()

        # Sum embeddings where mask is 1, then divide by number of non-padding tokens
        sum_embeddings = torch.sum(
            hidden_states * mask_expanded, dim=1
        )  # (1, embedding_dim)
        sum_mask = torch.sum(mask_expanded, dim=1)  # (1, 1)
        mean_pooled = sum_embeddings / sum_mask  # (1, embedding_dim)

        # Convert to numpy and squeeze batch dimension
        embedding = mean_pooled.detach().cpu().numpy().squeeze(0)  # (embedding_dim,)

        return embedding

    def _generate_embeddings(
        self, vh_sequences: list[str], vl_sequences: list[str]
    ) -> np.ndarray:
        """Generate concatenated VH+VL embeddings for all sequence pairs.

        Each sequence is processed individually to avoid padding token contamination.
        Heavy and light chain embeddings are concatenated to form the final representation.

        Returns:
            Array of shape (n_sequences, 2*embedding_dim) where each row is
            the concatenation of VH and VL mean-pooled embeddings
        """
        self._initialize_model()

        embeddings_list = []

        for _, (vh_seq, vl_seq) in enumerate(zip(vh_sequences, vl_sequences)):
            vh_embedding = self._embed_sequence(vh_seq)
            vl_embedding = self._embed_sequence(vl_seq)

            combined_embedding = np.concatenate([vh_embedding, vl_embedding])
            embeddings_list.append(combined_embedding)

        embeddings = np.stack(embeddings_list)  # [n_sequences, 2*embedding_dim]
        return embeddings

    def train(self, df: pd.DataFrame, run_dir: Path, *, seed: int = 42) -> None:
        """Train Ridge regression models on ESM2 embeddings for each property.

        Args:
            df: Training dataframe with VH/VL sequences and property labels
            run_dir: Directory to save trained models
            seed: Random seed (for reproducibility)
        """
        # Set random seeds for reproducibility
        np.random.seed(seed)
        torch.manual_seed(seed)
        if torch.cuda.is_available():
            torch.cuda.manual_seed(seed)
            torch.cuda.manual_seed_all(seed)
        
        run_dir.mkdir(parents=True, exist_ok=True)

        # Generate embeddings for all training samples
        embeddings = self._generate_embeddings(
            df["vh_protein_sequence"].tolist(),
            df["vl_protein_sequence"].tolist(),
        )

        # Train Ridge regression models for each property
        models = {}

        for property_name in PROPERTY_LIST:
            # Skip if property not in training data
            if property_name not in df.columns:
                continue

            # Filter to samples with non-null values
            not_na_mask = df[property_name].notna()
            df_property = df[not_na_mask]

            if len(df_property) == 0:
                print(f"  Skipping {property_name}: no training data")
                continue

            # Get corresponding embeddings for non-null samples
            X = embeddings[not_na_mask]
            y = df_property[property_name].values
<<<<<<< HEAD

            # Train Ridge regression with alpha=1.0
=======
            
            # Train Ridge regression with alpha=1.0 and seeded random state
>>>>>>> d43848f6
            model = Ridge(alpha=self.ALPHA, random_state=seed)
            model.fit(X, y)
            models[property_name] = model

        # Save models and embeddings
        models_path = run_dir / "models.pkl"
        with open(models_path, "wb") as f:
            pickle.dump(models, f)

        embeddings_path = run_dir / "embeddings.npy"
        np.save(embeddings_path, embeddings)

    def predict(self, df: pd.DataFrame, run_dir: Path) -> pd.DataFrame:
        """Generate predictions for all samples using trained models.

        Args:
            df: Input dataframe with VH/VL sequences
            run_dir: Directory containing trained models

        Returns:
            DataFrame with predictions for each property
        """
        # Load trained models
        models_path = run_dir / "models.pkl"
        if not models_path.exists():
            raise FileNotFoundError(f"Models not found: {models_path}")

        with open(models_path, "rb") as f:
            models = pickle.load(f)

        # Generate embeddings for input data
        embeddings = self._generate_embeddings(
            df["vh_protein_sequence"].tolist(),
            df["vl_protein_sequence"].tolist(),
        )

        # Generate predictions for each property
        df_output = df[
            ["antibody_name", "vh_protein_sequence", "vl_protein_sequence"]
        ].copy()

        for property_name, model in models.items():
            predictions = model.predict(embeddings)
            df_output[property_name] = predictions
<<<<<<< HEAD

=======
        
        print(f"Generated predictions for {len(df_output)} samples")
        print(f"  Properties: {', '.join(models.keys())}")
        
>>>>>>> d43848f6
        return df_output<|MERGE_RESOLUTION|>--- conflicted
+++ resolved
@@ -157,13 +157,8 @@
             # Get corresponding embeddings for non-null samples
             X = embeddings[not_na_mask]
             y = df_property[property_name].values
-<<<<<<< HEAD
-
-            # Train Ridge regression with alpha=1.0
-=======
             
             # Train Ridge regression with alpha=1.0 and seeded random state
->>>>>>> d43848f6
             model = Ridge(alpha=self.ALPHA, random_state=seed)
             model.fit(X, y)
             models[property_name] = model
@@ -208,12 +203,4 @@
         for property_name, model in models.items():
             predictions = model.predict(embeddings)
             df_output[property_name] = predictions
-<<<<<<< HEAD
-
-=======
-        
-        print(f"Generated predictions for {len(df_output)} samples")
-        print(f"  Properties: {', '.join(models.keys())}")
-        
->>>>>>> d43848f6
         return df_output